--- conflicted
+++ resolved
@@ -247,7 +247,6 @@
         self.is_raw_sorted = false;
         self.is_fitness_sorted = false;
     }
-<<<<<<< HEAD
 }
 
 impl<T: GAIndividual + Clone> Clone for GAPopulation<T>
@@ -261,7 +260,15 @@
             population_order_raw: self.population_order_raw.clone(),
             is_raw_sorted: self.is_raw_sorted,
             population_order_fitness: self.population_order_fitness.clone(),
-            is_fitness_sorted: self.is_fitness_sorted
+            is_fitness_sorted: self.is_fitness_sorted,
+            evaluation_function: {
+                fn noop_evaluation<T>(_: &mut Vec<T>)
+                {
+                    return
+                };
+                noop_evaluation
+            }
+
         }
     }
 }
@@ -285,8 +292,6 @@
         && self.population_order_raw == other.population_order_raw
         && self.population_order_fitness == other.population_order_fitness
     }
-=======
->>>>>>> 8a069503
 }
 
 pub struct GAPopulationRawIterator<'a, T: 'a + GAIndividual>
