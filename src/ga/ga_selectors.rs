--- conflicted
+++ resolved
@@ -1,4 +1,30 @@
-// TODO: COPYRIGHT, USE & AUTHORS
+// Copyright 2016 Revolution Solid & Contributors.
+// author(s): carlos-lopez-garces, sysnett
+// rust-monster is licensed under an MIT License.
+
+//! GA Selectors
+//!
+//! A selector represents and performs a method of selection.
+//!
+//! Selection is the action of choosing solutions (individuals) of the current
+//! generation that will create offspring for the next generation.
+//!
+//! Selectors represent and perform a different method of selection each. The
+//! expectation is that the offspring solutions be fitter than their selected
+//! parents. For this reason, many of the selectors tend to choose the fitter
+//! most of the time. However, many of them acknowledge the need for selecting
+//! less fit solutions, too: A genetic operator (crossover, mutation) used on
+//! suboptimal solutions may sometimes produce a solution that is fitter than
+//! those that could be produced by optimal ones.
+//!
+//! Available selectors:
+//!
+//! `GARankSelector`
+//! `GAUniformSelector`
+//! `GARouletteWheelSelector`
+//! `GATournamentSelector`
+//!
+//! # Examples
 use super::ga_core::GASolution;
 use super::ga_population::{GAPopulation, GAPopulationSortBasis, GAPopulationSortOrder};
 use super::ga_random::{GARandomCtx};
@@ -11,61 +37,78 @@
 {
     /// Update internal state. 
     /// Some selectors implement an empty update().
-    fn update(&mut self, population : &mut GAPopulation<T>) {}
-
-<<<<<<< HEAD
-    fn select(&self, rng_ctx: &mut GARandomCtx) -> &T;
-=======
-    fn select(&self, population: &'a GAPopulation<T>) -> &'a T;
->>>>>>> 466a9c78
-}
-
+    fn update(&mut self, population: &mut GAPopulation<T>) {}
+
+    fn select(&self, population: &'a GAPopulation<T>, rng_ctx: &mut GARandomCtx) -> &'a T;
+}
+
+///
+///
+/// Selectors are configured, at the time of creation, with the type of score
+/// {RAW, SCALED} they will use to perform selections. The type of score
+/// ultimately determines the function that will be invoked on the `GASolution`
+/// to obtain the score value of the configured type. `GAScoreTypeBasedSelection`
+/// objects provide a unified interface to the different score functions of a
+/// `GASolution`. Selectors use these objects to obtain score values of the
+/// configured type, without choosin
 pub trait GAScoreTypeBasedSelection<T: GASolution>
 {
     fn score(&self, individual: &T) -> f32;
 
     fn population_sort_basis(&self) -> GAPopulationSortBasis;
 
+    fn max_score(&self, population: &GAPopulation<T>) -> f32;
+
+    fn min_score(&self, population: &GAPopulation<T>) -> f32;
+}
+
+pub struct GARawScoreBasedSelection;
+
+impl<T: GASolution> GAScoreTypeBasedSelection<T> for GARawScoreBasedSelection
+{
+    fn score(&self, individual: &T) -> f32
+    {
+        individual.score()
+    }
+
+    fn population_sort_basis(&self) -> GAPopulationSortBasis
+    {
+        GAPopulationSortBasis::Raw
+    }
+
     fn max_score(&self, population: &GAPopulation<T>) -> f32
     {
-        // TODO: Knowing that best is at 0 is knowing too much.
-        self.score(population.individual(0, self.population_sort_basis()))
+        self.score(population.best_by_raw_score())
     }
 
     fn min_score(&self, population: &GAPopulation<T>) -> f32
     {
-        // TODO: Knowing that worst is at size()-1 is knowing too much.
-        self.score(population.individual(population.size()-1, self.population_sort_basis()))
-    }
-}
-
-pub struct GARawScoreBasedSelection;
-
-impl<T: GASolution> GAScoreTypeBasedSelection<T> for GARawScoreBasedSelection
+        self.score(population.worst_by_raw_score())
+    }
+}
+
+pub struct GAScaledScoreBasedSelection;
+
+impl<T: GASolution> GAScoreTypeBasedSelection<T> for GAScaledScoreBasedSelection
 {
     fn score(&self, individual: &T) -> f32
     {
-        individual.score()
+        individual.fitness()
     }
 
     fn population_sort_basis(&self) -> GAPopulationSortBasis
     {
-        GAPopulationSortBasis::Raw
-    }
-}
-
-pub struct GAScaledScoreBasedSelection;
-
-impl<T: GASolution> GAScoreTypeBasedSelection<T> for GAScaledScoreBasedSelection
-{
-    fn score(&self, individual: &T) -> f32
-    {
-        individual.fitness()
-    }
-
-    fn population_sort_basis(&self) -> GAPopulationSortBasis
-    {
         GAPopulationSortBasis::Scaled
+    }
+
+    fn max_score(&self, population: &GAPopulation<T>) -> f32
+    {
+        self.score(population.best_by_scaled_score())
+    }
+
+    fn min_score(&self, population: &GAPopulation<T>) -> f32
+    {
+        self.score(population.worst_by_scaled_score())
     }
 }
 
@@ -100,21 +143,12 @@
 // TODO: DOC.
 impl<'a, T: GASolution> GASelector<'a, T> for GARankSelector<'a, T>
 {
-    fn update(&mut self, population : &mut GAPopulation<T>)
+    fn update(&mut self, population: &mut GAPopulation<T>)
     {
         population.sort();
     }
 
-<<<<<<< HEAD
-    fn update(&mut self)
-    {
-        self.population.sort();
-    }
-
-    fn select(&self, rng_ctx: &mut GARandomCtx) -> &T
-=======
-    fn select(&self, population : &'a GAPopulation<T> ) -> &'a T
->>>>>>> 466a9c78
+    fn select(&self, population: &'a GAPopulation<T>, rng_ctx: &mut GARandomCtx) -> &'a T
     {
         // TODO: Confirm assumption that population has 1 individual at least.
         // Number of individuals that share best score.
@@ -141,31 +175,23 @@
         }
 
         // Select any individual from those that share best score.
-<<<<<<< HEAD
-        self.population.individual(rng_ctx.gen_range(0, best_count), population_sort_basis)
-=======
-        population.individual(ga_random::ga_random_range(0, best_count), population_sort_basis)
->>>>>>> 466a9c78
-    }
-}
-
-pub struct GAUniformSelector
-{
-}
+        population.individual(rng_ctx.gen_range(0, best_count), population_sort_basis)
+    }
+}
+
+pub struct GAUniformSelector;
 
 impl GAUniformSelector
 {
     pub fn new() -> GAUniformSelector
     {
         GAUniformSelector
-        {
-        }
     }
 }
 
 impl<'a, T: GASolution> GASelector<'a, T> for GAUniformSelector
 {
-    fn update(&mut self, population : &mut GAPopulation<T>)
+    fn update(&mut self, population: &mut GAPopulation<T>)
     {
         // Need to sort first, because GAPopulation.individual() draws individuals
         // from the sorted lists.
@@ -173,21 +199,12 @@
     }
 
     // Select any individual at random.
-<<<<<<< HEAD
-    fn select(&self, rng_ctx: &mut GARandomCtx) -> &T
-    {
-        // Since selection is at random, it doesn't matter where the individual
-        // is drawn from, the Raw/score-sorted or the Scaled/fitness-sorted list.
-        self.population.individual(
-            rng_ctx.gen_range(0, self.population.size()),
-=======
-    fn select(&self, population : &'a GAPopulation<T>) -> &'a T
+    fn select(&self, population: &'a GAPopulation<T>, rng_ctx: &mut GARandomCtx) -> &'a T
     {
         // Since selection is at random, it doesn't matter where the individual
         // is drawn from, the Raw/score-sorted or the Scaled/fitness-sorted list.
         population.individual(
-            ga_random::ga_random_range(0, population.size()),
->>>>>>> 466a9c78
+            rng_ctx.gen_range(0, population.size()),
             GAPopulationSortBasis::Raw)
     }
 }
@@ -206,7 +223,7 @@
 impl<'a, T: GASolution> GARouletteWheelSelector<'a, T>
 {
     // TODO: Check s's lifetime.
-    pub fn new(s: &'a GAScoreTypeBasedSelection<T>, p_size : usize) -> GARouletteWheelSelector<'a, T>
+    pub fn new(s: &'a GAScoreTypeBasedSelection<T>, p_size: usize) -> GARouletteWheelSelector<'a, T>
     {
         // TODO: Comment doesn't look correct.
         // vec![] borrows references (invocation of size() is through *p, or so the
@@ -225,15 +242,7 @@
 
 impl<'a, T: GASolution> GASelector<'a, T> for GARouletteWheelSelector<'a, T>
 {
-/*
-    fn assign(&mut self, population: &'a mut GAPopulation<T>)
-    {
-        self.population = population;
-
-        self.wheel_is_dirty = true;
-    }
-*/
-    fn update(&mut self, population : &mut GAPopulation<T>)
+    fn update(&mut self, population: &mut GAPopulation<T>)
     {
         // TODO: Can a population grow? If it can, need to resize the wheel.
         if population.size() != self.wheel_proportions.len()
@@ -314,11 +323,7 @@
         }
     }
 
-<<<<<<< HEAD
-    fn select(&self, rng_ctx: &mut GARandomCtx) -> &T
-=======
-    fn select(&self, population : &'a GAPopulation<T>) -> &'a T
->>>>>>> 466a9c78
+    fn select(&self, population: &'a GAPopulation<T>, rng_ctx: &mut GARandomCtx) -> &'a T
     {
         // TODO: Cache this value? Or Vec already caches it?
         let wheel_slots = self.wheel_proportions.len();
@@ -366,7 +371,7 @@
 impl<'a, T: GASolution> GATournamentSelector<'a, T>
 {
     // TODO: Check s's lifetime.
-    pub fn new(s: &'a GAScoreTypeBasedSelection<T>, p_size : usize) -> GATournamentSelector<'a, T>
+    pub fn new(s: &'a GAScoreTypeBasedSelection<T>, p_size: usize) -> GATournamentSelector<'a, T>
     {
         GATournamentSelector
         {
@@ -378,30 +383,20 @@
 
 impl<'a, T: GASolution> GASelector<'a, T> for GATournamentSelector<'a, T>
 {
-    fn update(&mut self, population : &mut GAPopulation<T>)
+    fn update(&mut self, population: &mut GAPopulation<T>)
     {
         self.roulette_wheel_selector.update(population);
     }
 
-<<<<<<< HEAD
-    fn select(&self, rng_ctx: &mut GARandomCtx) -> &T
-=======
-    fn select(&self, population: &'a GAPopulation<T>) -> &'a T
->>>>>>> 466a9c78
+    fn select(&self, population: &'a GAPopulation<T>, rng_ctx: &mut GARandomCtx) -> &'a T
     {
         let low_score_individual;
         let high_score_individual;
         let individual1;
         let individual2;
 
-<<<<<<< HEAD
-        individual1 = self.roulette_wheel_selector.select(rng_ctx);
-
-        individual2 = self.roulette_wheel_selector.select(rng_ctx);
-=======
-        individual1 = self.roulette_wheel_selector.select(population);
-        individual2 = self.roulette_wheel_selector.select(population);
->>>>>>> 466a9c78
+        individual1 = self.roulette_wheel_selector.select(population, rng_ctx);
+        individual2 = self.roulette_wheel_selector.select(population, rng_ctx);
 
         if self.score_selection.score(individual1) 
            >= self.score_selection.score(individual2)
