--- conflicted
+++ resolved
@@ -7,14 +7,9 @@
 /// Interface to Selection Schemes
 pub trait GASelector<T: GASolution>
 {
-<<<<<<< HEAD
-    fn assign(&mut self, population: GAPopulation<T>);
-
-=======
     /// Assign the population on which to operate
     fn assign(&mut self, population :&GAPopulation<T>);
     /// Update internal state
->>>>>>> c137dd93
     fn update(&mut self);
 
     fn select(&mut self) -> &T;
