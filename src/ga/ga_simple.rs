// Copyright 2016 Revolution Solid & Contributors.
// author(s): sysnett
// rust-monster is licensed under a MIT License.
<<<<<<< HEAD
use ::ga::ga_core::{GAFactory, GAFlags, GeneticAlgorithm, GASolution};
use ::ga::ga_population::GAPopulation;
use ::ga::ga_random::{GARandomCtx, GASeed};
=======
use super::ga_core::{GAConfig, GAFactory, GAFlags, GeneticAlgorithm, GAIndividual};
use super::ga_population::GAPopulation;
use super::ga_random::{GARandomCtx, GASeed};
>>>>>>> 61084470

/// Simple Genetic Algorithm Config
/// Genetic Algorithm Config Trait Implementation for the Simple Genetic Algorithm
#[derive(Copy, Clone, Default, Debug)]
pub struct SimpleGeneticAlgorithmCfg
{
    pub d_seed : GASeed,
    pub pconv  : f32,
    pub is_min : bool,
    pub max_generations         : i32, 
    pub flags                   : GAFlags, 
    pub probability_crossover   : f32,
    pub probability_mutation    : f32,
    pub elitism : bool,
}

/// Simple Genetic Algorithm 
///
/// A basic implementation of a Genetic Algorithm.
///
/// This genetic algorithm is the 'simple' genetic algorithm that Goldberg describes 
/// in his book. It uses non-overlapping populations. When you create a simple genetic 
/// algorithm, you must specify either an individual or a population of individuals. 
<<<<<<< HEAD
pub struct SimpleGeneticAlgorithm<T: GASolution>
=======
/// The new genetic algorithm will clone the individual(s) that you specify to make 
/// its own population. You can change most of the genetic algorithm behaviors after 
/// creation and during the course of the evolution.
///
/// The simple genetic algorithm creates an initial population by cloning the individual 
/// or population you pass when you create it. Each generation the algorithm creates 
/// an entirely new population of individuals by selecting from the previous population 
/// then mating to produce the new offspring for the new population. This process continues 
/// until the stopping criteria are met (determined by the terminator).
///
/// Elitism is optional. By default, elitism is on, meaning that the best individual 
/// from each generation is carried over to the next generation.
///
pub struct SimpleGeneticAlgorithm<T: GAIndividual>
>>>>>>> 61084470
{
  current_generation : i32, 
  config : SimpleGeneticAlgorithmCfg,
  population : GAPopulation<T>,
  rng_ctx : GARandomCtx,
}
impl<T: GAIndividual> SimpleGeneticAlgorithm<T>
{
    pub fn new(cfg: SimpleGeneticAlgorithmCfg,
               factory: Option<&mut GAFactory<T>>,
               population: Option<GAPopulation<T>>) -> SimpleGeneticAlgorithm<T>
    {
        let p : GAPopulation<T>;
        match factory
        {
            Some(f) => {
                p = f.initial_population();
            },
            None => {
                match population
                {
                    Some(p_) =>
                    {
                        p = p_;
                    },
                    None =>
                    {
                        panic!("Simple Genetic Algorithm - either factory or population need to be provided");
                    }
                }
            }
        }

        //TODO: Some sort of generator for the name of the rng would be good
        SimpleGeneticAlgorithm { current_generation: 0, config : cfg, population : p, rng_ctx : GARandomCtx::from_seed(cfg.d_seed, String::from("")) }
    }
}
impl<T: GAIndividual + Clone> GeneticAlgorithm<T> for SimpleGeneticAlgorithm <T>
{
    fn population(&mut self) -> &mut GAPopulation<T>
    {
        &mut self.population
    }

    fn initialize_internal(&mut self)
    {
        assert!(self.population().size() > 0);
        self.population.sort();
    }

    fn step_internal(&mut self) -> i32
    {
        let mut new_individuals : Vec<T> = vec![];

        // Create new individuals 
        for _ in 0..self.population.size()
        {
            let ind = self.population.select();
            let mut new_ind = ind.clone();
            if self.rng_ctx.test_value(self.config.probability_crossover)
            {
                let ind_2 = self.population.select();
                new_ind = *ind.crossover(ind_2);
            }

            new_ind.mutate(self.config.probability_mutation);

            new_individuals.push(new_ind);
        }

        // Evaluate the new population
        // self.population.swap(new_individuals);
        self.population.evaluate();
        self.population.sort();

        let best_old_individual = self.population.best().clone();

        if self.config.elitism
        {
            if best_old_individual.fitness() > self.population.worst().fitness()
            {
                // population.swap_individual(best_old_individual, ...)
            }
        }

        self.current_generation += 1;
        self.current_generation
    }

    fn done_internal(&mut self) -> bool
    {
        self.current_generation >= self.config.max_generations 
    }
}

////////////////////////////////////////
// Tests
#[cfg(test)]
mod tests
{
    use ::ga::ga_test::*;
    use ::ga::ga_population::*;
    use ::ga::ga_core::*;
    use super::*;

    fn simple_ga_validation(sga:&mut SimpleGeneticAlgorithm<GATestIndividual>)
    {
        sga.initialize();
        assert_eq!(sga.step(), 1);
        assert_eq!(sga.done(), false);
        assert_eq!(sga.population().size(), 1);
        assert_eq!(sga.population().best().raw(), GA_TEST_FITNESS_VAL);
    }

    #[test]
    fn init_test_with_initial_population()
    {
        ga_test_setup("ga_simple::init_test_with_initial_population");
        let initial_population = GAPopulation::new(vec![GATestIndividual::new(GA_TEST_FITNESS_VAL)],
                                 GAPopulationSortOrder::HighIsBest);
        let mut ga : SimpleGeneticAlgorithm<GATestIndividual> =
                     SimpleGeneticAlgorithm::new(SimpleGeneticAlgorithmCfg {
                                                   d_seed : [1; 4],
                                                   flags : DEBUG_FLAG,
                                                   max_generations: 100,
                                                   ..Default::default()
                                                 },
                                                 None,
                                                 Some(initial_population) 
                                                 );
        simple_ga_validation(&mut ga);
    }

    #[test]
    fn init_test_with_factory()
    {
        ga_test_setup("ga_simple::init_test_with_factory");
        let mut factory = GATestFactory::new(GA_TEST_FITNESS_VAL);
        let mut ga : SimpleGeneticAlgorithm<GATestIndividual> =
                     SimpleGeneticAlgorithm::new(SimpleGeneticAlgorithmCfg {
                                                   d_seed : [1; 4],
                                                   flags : DEBUG_FLAG,
                                                   max_generations: 100,
                                                   ..Default::default()
                                                 },
                                                 Some(&mut factory as &mut GAFactory<GATestIndividual>),
                                                 None
                                                 );
        simple_ga_validation(&mut ga);
        ga_test_teardown();
    }

    #[test]
    #[should_panic]
    #[allow(unused_variables)]
    fn init_test_missing_args()
    {
        ga_test_setup("ga_simple::init_test_missing_args");
        let ga : SimpleGeneticAlgorithm<GATestIndividual> =
                 SimpleGeneticAlgorithm::new(SimpleGeneticAlgorithmCfg {
                                               d_seed : [1; 4],
                                               flags : DEBUG_FLAG,
                                               max_generations: 100,
                                               ..Default::default()
                                             },
                                             None,
                                             None 
                                             );
        // Not reached
        ga_test_teardown();
    }

    #[test]
    #[should_panic]
    fn init_test_empty_initial_pop()
    {
        ga_test_setup("ga_simple::init_test_empty_initial_pop");
        let empty_initial_population : GAPopulation<GATestIndividual> = GAPopulation::new(vec![], GAPopulationSortOrder::HighIsBest);
        let mut ga : SimpleGeneticAlgorithm<GATestIndividual> =
                     SimpleGeneticAlgorithm::new(SimpleGeneticAlgorithmCfg {
                                                   d_seed : [1; 4],
                                                   flags : DEBUG_FLAG,
                                                   max_generations: 100,
                                                   ..Default::default()
                                                 },
                                                 None,
                                                 Some(empty_initial_population) 
                                                 );
        ga.initialize();
        //Not reached 
        ga_test_teardown();
    }
}<|MERGE_RESOLUTION|>--- conflicted
+++ resolved
@@ -1,15 +1,9 @@
 // Copyright 2016 Revolution Solid & Contributors.
 // author(s): sysnett
 // rust-monster is licensed under a MIT License.
-<<<<<<< HEAD
-use ::ga::ga_core::{GAFactory, GAFlags, GeneticAlgorithm, GASolution};
+use ::ga::ga_core::{GAFactory, GAFlags, GeneticAlgorithm, GAIndividual};
 use ::ga::ga_population::GAPopulation;
 use ::ga::ga_random::{GARandomCtx, GASeed};
-=======
-use super::ga_core::{GAConfig, GAFactory, GAFlags, GeneticAlgorithm, GAIndividual};
-use super::ga_population::GAPopulation;
-use super::ga_random::{GARandomCtx, GASeed};
->>>>>>> 61084470
 
 /// Simple Genetic Algorithm Config
 /// Genetic Algorithm Config Trait Implementation for the Simple Genetic Algorithm
@@ -33,24 +27,7 @@
 /// This genetic algorithm is the 'simple' genetic algorithm that Goldberg describes 
 /// in his book. It uses non-overlapping populations. When you create a simple genetic 
 /// algorithm, you must specify either an individual or a population of individuals. 
-<<<<<<< HEAD
-pub struct SimpleGeneticAlgorithm<T: GASolution>
-=======
-/// The new genetic algorithm will clone the individual(s) that you specify to make 
-/// its own population. You can change most of the genetic algorithm behaviors after 
-/// creation and during the course of the evolution.
-///
-/// The simple genetic algorithm creates an initial population by cloning the individual 
-/// or population you pass when you create it. Each generation the algorithm creates 
-/// an entirely new population of individuals by selecting from the previous population 
-/// then mating to produce the new offspring for the new population. This process continues 
-/// until the stopping criteria are met (determined by the terminator).
-///
-/// Elitism is optional. By default, elitism is on, meaning that the best individual 
-/// from each generation is carried over to the next generation.
-///
 pub struct SimpleGeneticAlgorithm<T: GAIndividual>
->>>>>>> 61084470
 {
   current_generation : i32, 
   config : SimpleGeneticAlgorithmCfg,
