--- conflicted
+++ resolved
@@ -23,26 +23,8 @@
     fn default() -> GAFlags { GAFlags {bits : 0} }
 }
 
-<<<<<<< HEAD
-/// Genetic Algorithm Solution
-pub trait GASolution
-=======
-
-/// Genetic Algorithm Configuration
-///
-/// 
-pub trait GAConfig
-{
-    fn flags(&self) -> GAFlags;
-    fn max_generations(&self) -> i32;
-    fn probability_crossover(&self) -> f32;
-    fn probability_mutation(&self) -> f32;
-}
-
-
 /// Genetic Algorithm Individual
 pub trait GAIndividual
->>>>>>> 61084470
 {
     // Instance
     fn crossover(&self, other : &Self) -> Box<Self>;
