// Copyright 2016 Revolution Solid & Contributors.
// author(s): sysnett
// rust-monster is licensed under a MIT License.

//! GA Test Utilities
//! Reusable classes for testing

use super::ga_core::*;
use super::ga_population::*;

#[cfg(test)]
extern crate env_logger;
pub const GA_TEST_FITNESS_VAL: f32 = 3.14159;

/// GA Test Setup
/// Utility function to setup useful test systems (like logging)
pub fn ga_test_setup(test_name: &str)
{
    ga_test_setup_internal(test_name);
}

#[cfg(not(test))]
fn ga_test_setup_internal(_: &str)
{
    // This only exists to avoid bringing env_logger in non-test builds
    // but keeping ga_test_setup documented
    // This is needed because [cfg(test)] conditional compilation wont
    // work on non-item statements as of rustc 1.9 (is experimental)
    // DO NOT ADD CODE HERE (See below)
}

#[cfg(test)]
fn ga_test_setup_internal(test_name: &str)
{
    let _ = env_logger::init();
    debug!("{:?}", test_name);
}


/// GA Test Teardown
/// Utlity function to teardown used test systems
pub fn ga_test_teardown(){}


/// GATestSolution
/// Implements the GASolution Trait with only no-ops
pub struct GATestSolution
{
    score: f32,
    fitness: f32
}
impl GASolution for GATestSolution 
{
    fn new(rs:f32) -> GATestSolution
    {
        GATestSolution{ score: rs, fitness: 1.0/rs }
    }

<<<<<<< HEAD
    //fn clone(&self) -> Self { GATestSolution::new(self.fitness) }
=======
    fn clone(&self) -> Self { GATestSolution::new(self.score) }
>>>>>>> 42822c6e
    fn evaluate(&mut self) -> f32 { self.fitness }
    fn crossover(&self, _: &Self) -> Self { GATestSolution::new(self.fitness) }
    fn mutate(&mut self, _: f32) {}
    fn fitness(&self) -> f32 { self.fitness }
    fn set_fitness(&mut self, fitness:f32) { self.fitness = fitness; }
    fn score(&self) -> f32 { self.score}
}

pub struct GATestFactory
{
    starting_score: f32
}
impl GATestFactory
{
    pub fn new(starting_score: f32) -> GATestFactory
    {
        GATestFactory {starting_score: starting_score}
    }
}
impl GAFactory<GATestSolution> for GATestFactory
{
    fn initial_population(&mut self) -> GAPopulation<GATestSolution>
    {
        GAPopulation::new(vec![GATestSolution::new(self.starting_score)], GAPopulationSortOrder::HighIsBest)
    }
}<|MERGE_RESOLUTION|>--- conflicted
+++ resolved
@@ -56,11 +56,6 @@
         GATestSolution{ score: rs, fitness: 1.0/rs }
     }
 
-<<<<<<< HEAD
-    //fn clone(&self) -> Self { GATestSolution::new(self.fitness) }
-=======
-    fn clone(&self) -> Self { GATestSolution::new(self.score) }
->>>>>>> 42822c6e
     fn evaluate(&mut self) -> f32 { self.fitness }
     fn crossover(&self, _: &Self) -> Self { GATestSolution::new(self.fitness) }
     fn mutate(&mut self, _: f32) {}
