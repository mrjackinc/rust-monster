--- conflicted
+++ resolved
@@ -50,31 +50,20 @@
     raw: f32,
     fitness: f32
 }
-<<<<<<< HEAD
-impl GATestSolution
+impl GATestIndividual
 {
-    pub fn new(rs:f32) -> GATestSolution
-=======
-impl GAIndividual for GATestIndividual 
-{
-    fn new(rs:f32) -> GATestIndividual
->>>>>>> 61084470
+    pub fn new(rs:f32) -> GATestIndividual
     {
         GATestIndividual{ raw: rs, fitness: 1.0/rs }
     }
 }
-impl GASolution for GATestSolution 
+impl GAIndividual for GATestIndividual 
 {
-   // fn clone(&self) -> Self { GATestSolution::new(self.score) }
     fn evaluate(&mut self) -> f32 { self.fitness }
-<<<<<<< HEAD
-    fn crossover(&self, _: &GATestSolution) -> Box<GATestSolution>
+    fn crossover(&self, _: &GATestIndividual) -> Box<GATestIndividual>
     { 
-        Box::new(GATestSolution::new(self.fitness))
+        Box::new(GATestIndividual::new(self.fitness))
     }
-=======
-    fn crossover(&self, _: &Self) -> Self { GATestIndividual::new(self.fitness) }
->>>>>>> 61084470
     fn mutate(&mut self, _: f32) {}
     fn fitness(&self) -> f32 { self.fitness }
     fn set_fitness(&mut self, fitness:f32) { self.fitness = fitness; }
