--- conflicted
+++ resolved
@@ -51,10 +51,7 @@
     }
 
 ////////////////////////////////////////
-<<<<<<< HEAD
 // Utility functions
-=======
->>>>>>> 52bdca7b
 
     fn ga_test_setup()
     {
@@ -80,12 +77,7 @@
     fn init_test_with_initial_population()
     {
         ga_test_setup();
-<<<<<<< HEAD
         let initial_population = GAPopulation::new(vec![TestSolution { fitness: VAL}], GAPopulationSortOrder::HighIsBest);
-=======
-        let initial_population = GAPopulation::new(vec![TestSolution { fitness: VAL}]);
->>>>>>> 52bdca7b
-
         let mut ga : ga::SimpleGeneticAlgorithm<TestSolution> =
                      ga::SimpleGeneticAlgorithm::new(ga::SimpleGeneticAlgorithmCfg {
                                                        d_seed : 1,
@@ -141,11 +133,7 @@
     fn init_test_empty_initial_pop()
     {
         ga_test_setup();
-<<<<<<< HEAD
         let empty_initial_population : GAPopulation<TestSolution> = GAPopulation::new(vec![], GAPopulationSortOrder::HighIsBest);
-=======
-        let empty_initial_population : GAPopulation<TestSolution> = GAPopulation::new(vec![]);
->>>>>>> 52bdca7b
         let mut ga : ga::SimpleGeneticAlgorithm<TestSolution> =
                      ga::SimpleGeneticAlgorithm::new(ga::SimpleGeneticAlgorithmCfg {
                                                        d_seed : 1,
